--- conflicted
+++ resolved
@@ -680,10 +680,9 @@
     solana_sdk::declare_id!("FL9RsQA6TVUoh5xJQ9d936RHSebA1NLQqe3Zv9sXZRpr");
 }
 
-<<<<<<< HEAD
 pub mod secp256r1_program_enabled {
     solana_sdk::declare_id!("GkVUbiefEqFzzLcArWgNG7r3BCs551UUjdH2hVE5ns3E");
-=======
+
 pub mod timely_vote_credits {
     solana_sdk::declare_id!("2oXpeh141pPZCTCFHBsvCwG2BtaHZZAtrVhwaxSy6brS");
 }
@@ -726,7 +725,6 @@
 
 pub mod update_hashes_per_tick6 {
     solana_sdk::declare_id!("FKu1qYwLQSiehz644H6Si65U5ZQ2cp9GxsyFUfYcuADv");
->>>>>>> abf3b3e5
 }
 
 lazy_static! {
@@ -893,9 +891,7 @@
         (reduce_stake_warmup_cooldown::id(), "reduce stake warmup cooldown from 25% to 9%"),
         (revise_turbine_epoch_stakes::id(), "revise turbine epoch stakes"),
         (enable_poseidon_syscall::id(), "Enable Poseidon syscall"),
-<<<<<<< HEAD
         (secp256r1_program_enabled::id(), "Enable secp256r1 signature verification program"),
-=======
         (timely_vote_credits::id(), "use timeliness of votes in determining credits to award"),
         (remaining_compute_units_syscall_enabled::id(), "enable the remaining_compute_units syscall"),
         (enable_program_runtime_v2_and_loader_v4::id(), "Enable Program-Runtime-v2 and Loader-v4 #33293"),
@@ -908,7 +904,6 @@
         (update_hashes_per_tick4::id(), "Update desired hashes per tick to 7.6M"),
         (update_hashes_per_tick5::id(), "Update desired hashes per tick to 9.2M"),
         (update_hashes_per_tick6::id(), "Update desired hashes per tick to 10M"),
->>>>>>> abf3b3e5
         /*************** ADD NEW FEATURES HERE ***************/
     ]
     .iter()
